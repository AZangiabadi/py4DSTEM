--- conflicted
+++ resolved
@@ -248,32 +248,6 @@
     (popt,pcov,fit_ar) : 3-tuple
         the optimal fit parameters, the covariance matrix, and the fit array
     """
-<<<<<<< HEAD
-
-    if constant_background:
-        return fit_2D(
-            polar_twofold_gaussian_2D_background,
-            data = data,
-            data_mask = mask,
-            popt = p0,
-            robust = robust,
-            robust_steps = robust_steps,
-            robust_thresh = robust_thresh
-        )
-    else:
-        return fit_2D(
-            polar_twofold_gaussian_2D,
-            data = data,
-            data_mask = mask,
-            popt = p0,
-            robust = robust,
-            robust_steps = robust_steps,
-            robust_thresh = robust_thresh
-        )
-
-
-=======
->>>>>>> fe52f62a
 
     if constant_background:
         return fit_2D(
