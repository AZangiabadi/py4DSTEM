--- conflicted
+++ resolved
@@ -32,12 +32,8 @@
         (x,y) center coordinates for fitting mask. If not specified 
         by the user, we will assume the center coordinate is (im.shape-1)/2.
     radial_range: np.array
-<<<<<<< HEAD
-        (radius_inner, radius_outer) radial range to perform fitting over
-=======
         (radius_inner, radius_outer) radial range to perform fitting over.
         If not specified by the user, we will assume (im.shape[0]/4,im.shape[0]/2).
->>>>>>> fe52f62a
     coefs: np.array (optional)
         Array containing initial fitting coefficients for the amorphous fit.
     mask_dp: np.array
