# Functions for generating virtual images

import numpy as np
from ...io import DataCube
from ..utils import tqdmnd

<<<<<<< HEAD
def get_im(datacube,geometry=(0,0),detector='point'):
=======
def test():
    return True

def get_virtualimage_rect(datacube, xmin, xmax, ymin, ymax, verbose=True):
>>>>>>> 6e1921d0
    """
    Return a virtual image.  Which image depends on the arguments `geometry` and
    `detector`.

    Args:
        datacube (DataCube)
        geometry (variable): the type and meaning of this argument depend on the
            value of the `detector` argument:
                - 'point': (2-tuple of ints) the (qx,qy) position of a point detector
                - 'rect': (4-tuple) the corners (qx0,qxf,qy0,qyf)
                - 'square': (2-tuple) ((qx0,qy0),s) where s is the sidelength and
                  (qx0,qy0) is the upper left corner
                - 'circ': (2-tuple) (center,radius) where center=(qx0,qy0)
                - 'ann': (2-tuple) (center,radii) where center=(qx0,qy0) and
                  radii=(ri,ro)
                - 'mask': (2D boolean array)
        detector (str): the detector type. Must be one of: 'point','rect','square',
            'circ', 'ann', or 'mask'

    Returns:
        (2D array): the virtual image
    """
    assert(detector in ('point','p','rect','rectangle','rectangular','r','square','sq','s','circ','circle','circular','c','ann','annulus','annular','a','mask','m')), "detector type '{}' not recognized".format(detector)
    if detector in ('point','p'): detector = 'point'
    if detector in ('rect','rectangle','rectangular','r'): detector = 'rect'
    if detector in ('square','sq','s'): detector = 'square'
    if detector in ('circ','circle','circular','c'): detector = 'circ'
    if detector in ('ann','annulus','annular','a'): detector = 'ann'
    if detector in ('mask','m'): detector = 'mask'

    if detector == 'point':
        im = get_virtualimage_point(datacube,geometry)
    elif detector == 'rect':
        im = get_virtualimage_rect(datacube,geometry)
    elif detector == 'square':
        (x0,y0),s = geometry
        g = (x0,x0+s,y0,y0+s)
        im = get_virtualimage_rect(datacube,g)
    elif detector == 'circ':
        im = get_virtualimage_circ(datacube,geometry)
    elif detector == 'ann':
        im = get_virtualimage_ann(datacube,geometry)
    elif detector == 'mask':
        im = get_virtualimage_mask(datacube,geometry)
    else:
        raise Exception("Unrecognized `detector` value '{}'".format(detector))

    return im

def get_virtualimage_point(datacube, geometry, verbose=True):
    """
    Get a virtual image using a point detector.

    Args:
        datacube (DataCube):
        geometry (2-tuple of ints): (qx,qy)

    Returns:
        (2D array): the virtual image
    """
<<<<<<< HEAD
    assert(len(geometry)==2 and all([isinstance(i,(int,np.integer)) for i in geometry])), "Scan position was specified incorrectly, must be a pair of integers"
    assert(geometry[0]<datacube.Q_Nx and geometry[1]<datacube.Q_Ny), "The requested scan position is outside the dataset"
    im = datacube.data[:,:,geometry[0],geometry[1]]
    return im

def get_virtualimage_rect(datacube, geometry, verbose=True):
    """
    Get a virtual image using a rectagular detector.

    Args:
        datacube (DataCube):
        geometry (4-tuple of ints): (qxmin,qxmax,qymin,qymax)

    Returns:
        (2D array): the virtual image
    """
    assert(len(geometry)==4 and all([isinstance(i,(int,np.integer)) for i in geometry])), "Detector geometry was specified incorrectly, must be a set of 4 of integers"
    xmin,xmax,ymin,ymax = geometry
    assert(xmax>xmin and ymax>ymin)
=======
    assert isinstance(datacube, DataCube)
    xmin,xmax = max(0,int(np.round(xmin))),min(datacube.Q_Nx,int(np.round(xmax)))
    ymin,ymax = max(0,int(np.round(ymin))),min(datacube.Q_Ny,int(np.round(ymax)))
>>>>>>> 6e1921d0

    virtual_image = np.zeros((datacube.R_Nx, datacube.R_Ny))
    for rx,ry in tqdmnd(datacube.R_Nx, datacube.R_Ny,disable=not verbose):
        virtual_image[rx,ry] = np.sum(datacube.data[rx,ry,xmin:xmax,ymin:ymax])
    return virtual_image

def get_virtualimage_circ(datacube, geometry, verbose=True):
    """
    Get a virtual image using a circular detector centered at (x0,y0) and with radius R
    in the diffraction plane.

    Args:
        datacube (DataCube):
        geometry (2-tuple): (center,radius), where center is the 2-tuple (qx0,qy0),
            and radius is a number

    Returns:
        (2D array): the virtual image
    """
<<<<<<< HEAD
    (x0,y0),R = geometry
=======
    assert isinstance(datacube, DataCube)
>>>>>>> 6e1921d0
    xmin,xmax = max(0,int(np.floor(x0-R))),min(datacube.Q_Nx,int(np.ceil(x0+R)))
    ymin,ymax = max(0,int(np.round(y0-R))),min(datacube.Q_Ny,int(np.ceil(y0+R)))

    xsize,ysize = xmax-xmin,ymax-ymin
    x0_s,y0_s = x0-xmin,y0-ymin
    mask = np.fromfunction(lambda x,y: ((x-x0_s+0.5)**2 + (y-y0_s+0.5)**2) < R**2, (xsize,ysize)) # Avoids making meshgrids

    virtual_image = np.zeros((datacube.R_Nx, datacube.R_Ny))
    for rx,ry in tqdmnd(datacube.R_Nx, datacube.R_Ny, disable=not verbose):
        virtual_image[rx,ry] = np.sum(datacube.data[rx,ry,xmin:xmax,ymin:ymax]*mask)
    return virtual_image

def get_virtualimage_ann(datacube, geometry, verbose=True):
    """
    Get a virtual image using an annular detector centered at (x0,y0), with inner/outer
    radii of Ri/Ro.

    Args:
        datacube (DataCube):
        geometry (2-tuple): (center,radii), where center is the 2-tuple (qx0,qy0),
        and radii is the 2-tuple (ri,ro)

    Returns:
        (2D array): the virtual image
    """
<<<<<<< HEAD
    (x0,y0),(Ri,Ro) = geometry
=======
    assert isinstance(datacube, DataCube)
>>>>>>> 6e1921d0
    assert Ro>Ri, "Inner radius must be smaller than outer radius"
    xmin,xmax = max(0,int(np.floor(x0-Ro))),min(datacube.Q_Nx,int(np.ceil(x0+Ro)))
    ymin,ymax = max(0,int(np.round(y0-Ro))),min(datacube.Q_Ny,int(np.ceil(y0+Ro)))

    xsize,ysize = xmax-xmin,ymax-ymin
    x0_s,y0_s = x0-xmin,y0-ymin
    mask_o = np.fromfunction(lambda x,y: ((x-x0_s+0.5)**2 + (y-y0_s+0.5)**2) < Ro**2, (xsize,ysize))
    mask_i = np.fromfunction(lambda x,y: ((x-x0_s+0.5)**2 + (y-y0_s+0.5)**2) < Ri**2, (xsize,ysize))
    mask = np.logical_xor(mask_o,mask_i)

    virtual_image = np.zeros((datacube.R_Nx, datacube.R_Ny))
    for rx,ry in tqdmnd(datacube.R_Nx, datacube.R_Ny, disable=not verbose):
        virtual_image[rx,ry] = np.sum(datacube.data[rx,ry,xmin:xmax,ymin:ymax]*mask)
    return virtual_image


def get_virtualimage_mask(
    datacube,
    mask,
    verbose=True,
    ):
    """
    Get a virtual image using an arbitrary boolean mask

    Args:
        datacube (DataCube):    Input datacube with dimensions (R_Nx, R_Nx, Q_Nx, Q_Ny)
        mask (bool):            Mask with dimensions (Q_Nx, Q_Ny)
        verbose (bool):         Use progress bar

    Returns:
        (2D array): the virtual image
    """
    assert isinstance(datacube, DataCube)

    # find range of True values in boolean mask
    x = np.where(np.max(mask, axis=1))
    y = np.where(np.max(mask, axis=0))
    xmin, xmax = np.min(x), np.max(x)
    ymin, ymax = np.min(y), np.max(y)
    mask_sub = mask[xmin:xmax,ymin:ymax]

    # Generate virtual image
    virtual_image = np.zeros((datacube.R_Nx, datacube.R_Ny))
    for rx,ry in tqdmnd(datacube.R_Nx, datacube.R_Ny, disable=not verbose):
        virtual_image[rx,ry] = np.sum(datacube.data[rx,ry,xmin:xmax,ymin:ymax][mask_sub])

    return virtual_image

<|MERGE_RESOLUTION|>--- conflicted
+++ resolved
@@ -4,14 +4,7 @@
 from ...io import DataCube
 from ..utils import tqdmnd
 
-<<<<<<< HEAD
 def get_im(datacube,geometry=(0,0),detector='point'):
-=======
-def test():
-    return True
-
-def get_virtualimage_rect(datacube, xmin, xmax, ymin, ymax, verbose=True):
->>>>>>> 6e1921d0
     """
     Return a virtual image.  Which image depends on the arguments `geometry` and
     `detector`.
@@ -72,7 +65,6 @@
     Returns:
         (2D array): the virtual image
     """
-<<<<<<< HEAD
     assert(len(geometry)==2 and all([isinstance(i,(int,np.integer)) for i in geometry])), "Scan position was specified incorrectly, must be a pair of integers"
     assert(geometry[0]<datacube.Q_Nx and geometry[1]<datacube.Q_Ny), "The requested scan position is outside the dataset"
     im = datacube.data[:,:,geometry[0],geometry[1]]
@@ -92,11 +84,6 @@
     assert(len(geometry)==4 and all([isinstance(i,(int,np.integer)) for i in geometry])), "Detector geometry was specified incorrectly, must be a set of 4 of integers"
     xmin,xmax,ymin,ymax = geometry
     assert(xmax>xmin and ymax>ymin)
-=======
-    assert isinstance(datacube, DataCube)
-    xmin,xmax = max(0,int(np.round(xmin))),min(datacube.Q_Nx,int(np.round(xmax)))
-    ymin,ymax = max(0,int(np.round(ymin))),min(datacube.Q_Ny,int(np.round(ymax)))
->>>>>>> 6e1921d0
 
     virtual_image = np.zeros((datacube.R_Nx, datacube.R_Ny))
     for rx,ry in tqdmnd(datacube.R_Nx, datacube.R_Ny,disable=not verbose):
@@ -116,11 +103,7 @@
     Returns:
         (2D array): the virtual image
     """
-<<<<<<< HEAD
     (x0,y0),R = geometry
-=======
-    assert isinstance(datacube, DataCube)
->>>>>>> 6e1921d0
     xmin,xmax = max(0,int(np.floor(x0-R))),min(datacube.Q_Nx,int(np.ceil(x0+R)))
     ymin,ymax = max(0,int(np.round(y0-R))),min(datacube.Q_Ny,int(np.ceil(y0+R)))
 
@@ -146,11 +129,7 @@
     Returns:
         (2D array): the virtual image
     """
-<<<<<<< HEAD
     (x0,y0),(Ri,Ro) = geometry
-=======
-    assert isinstance(datacube, DataCube)
->>>>>>> 6e1921d0
     assert Ro>Ri, "Inner radius must be smaller than outer radius"
     xmin,xmax = max(0,int(np.floor(x0-Ro))),min(datacube.Q_Nx,int(np.ceil(x0+Ro)))
     ymin,ymax = max(0,int(np.round(y0-Ro))),min(datacube.Q_Ny,int(np.ceil(y0+Ro)))
