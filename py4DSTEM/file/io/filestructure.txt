--- conflicted
+++ resolved
@@ -1,9 +1,5 @@
 py4DSTEM files are HDF5 files with a specified group/attribute/data structure.
 
-<<<<<<< HEAD
-A detailed description is immediately below, followed by an abridged description.
-This file format is current as of py4DSTEM v0.5.
-=======
 This file describes the file specifications, as follows:
 - Abridged file specification
 - Detailed file specification
@@ -85,152 +81,12 @@
                   |--grp: user
                   |--grp: calibration
                   |--grp: comments
->>>>>>> 9e3cd31b
 
 
 ############################## File structure ###############################
 ############################# Detailed version ##############################
 
 /
-<<<<<<< HEAD
-|--grp: 4DSTEM_experiment OR 4DSTEM_simulation
-    |--attr: emd_group_type=2
-    |--attr: version_major=0
-    |--attr: version_minor=5
-    |--grp: data
-    |         |
-    |         |--grp: datacubes
-    |         |    |
-    |         |    |--grp: datacube_1
-    |         |    |    |--attr: emd_group_type=1
-    |         |    |    |--data: datacube
-    |         |    |    |--data: dim1
-    |         |    |    |    |--attr: name="R_x"
-    |         |    |    |    |--attr: units="[n_m]"
-    |         |    |    |--data: dim2
-    |         |    |    |    |--attr: name="R_y"
-    |         |    |    |    |--attr: units="[n_m]"
-    |         |    |    |--data: dim3
-    |         |    |    |    |--attr: name="Q_x"
-    |         |    |    |    |--attr: units="[n_m^-1]"
-    |         |    |    |--data: dim4
-    |         |    |    |    |--attr: name="Q_y"
-    |         |    |    |    |--attr: units="[n_m^-1]"
-    |         |    |
-    |         |    |--grp: datacube_2
-    |         |    |    |
-    |         |   :   :
-    |         |
-    |         |--grp: diffractionslices
-    |         |    |
-    |         |    |--grp: diffractionslice_1
-    |         |    |    |--attr: emd_group_type=1
-    |         |    |    |--data: diffractionslice
-    |         |    |    |--data: dim1
-    |         |    |    |    |--attr: name="Q_x"
-    |         |    |    |    |--attr: units="[n_m^-1]"
-    |         |    |    |--data: dim2
-    |         |    |    |    |--attr: name="Q_y"
-    |         |    |    |    |--attr: units="[n_m^-1]"
-    |         |    |    |--data: dim3 (optional)
-    |         |    |    |    |--attr: name="varies"
-    |         |    |    |    |--attr: units="[varies]"
-    |         |    |
-    |         |    |--grp: diffractionslice_2
-    |         |    |    |
-    |         |   :    :
-    |         |
-    |         |--grp: realslices
-    |         |    |
-    |         |    |--grp: realslice_1
-    |         |    |    |--attr: emd_group_type=1
-    |         |    |    |--data: realslice
-    |         |    |    |--data: dim1
-    |         |    |    |    |--attr: name="R_x"
-    |         |    |    |    |--attr: units="[n_m]"
-    |         |    |    |--data: dim2
-    |         |    |    |    |--attr: name="R_y"
-    |         |    |    |    |--attr: units="[n_m]"
-    |         |    |    |--data: dim3 (optional)
-    |         |    |    |    |--attr: name="varies"
-    |         |    |    |    |--attr: units="[varies]"
-    |         |    |
-    |         |    |--grp: realslice_2
-    |         |    |    |
-    |         |    :    :
-    |         |
-    |         |--grp: pointlists
-    |         |    |
-    |         |    |--grp: pointlist_1
-    |         |    |    |--attr: coordinates='coord_1, coord_2, ...'
-    |         |    |    |--attr: dimensions=val
-    |         |    |    |--attr: length=val
-    |         |    |    |--grp: coord_1
-    |         |    |    |    |--attr: dtype
-    |         |    |    |    |--data
-    |         |    |    |--grp: coord_2
-    |         |    |    :    :
-    |         |    |
-    |         |    |--grp: pointlist_2
-    |         |    |    |
-    |         |    :    :
-    |         |
-    |         |--grp: pointlistarrays
-    |             |
-    |             |--grp: pointlistarray_1
-    |             |    |--attr: coordinates='Qx, Qy, Rx, Ry, Int, ...'
-    |             |    |--attr: dimensions=val
-    |             |    |--grp: 0_0 = pointlist at index 0,0
-    |             |    |--grp: 0_1
-    |             |    :
-    |             |
-    |             |--grp: pointlistarray_2
-    |             |    |
-    |             :    :
-    |
-    |--grp: log
-    |         |-grp: log_item_1
-    |         |    |--attr: function="function"
-    |         |    |--grp: inputs
-    |         |    |    |--attr: input1=val1
-    |         |    |    |--attr: input2=val2
-    |         |    |    |--...
-    |         |    |
-    |         |    |--attr: version=0.1
-    |         |    |--attr: time="20181015_16:09:42"
-    |         |
-    |         |-grp: log_item_2
-    |         |-...
-    |
-    |--grp: metadata
-            |--grp: metadata_0
-                    |--grp: original
-                    |    |--# Raw metadata from original files
-                    |
-                    |--grp: microscope
-                    |    |--# Acquisition parameters
-                    |    |--# Accelerating voltage, camera length, convergence angle, 
-                    |    |--# C2 aperture, spot size, exposure time, scan rotation angle,
-                    |    |--# scan shape, probe FWHM
-                    |
-                    |--grp: sample
-                    |    |--# Material, preparation
-                    |
-                    |--grp: user
-                    |    |--# Name, instituion, dept, contact email
-                    |
-                    |--grp: calibration
-                    |    |--# R pixel size, Q pixel size, R/Q rotation offset
-                    |    |--# In case of duplicates here and in grp: microscope (e.g. pixel
-                    |    |--# sizes), quantities here are calculated from data rather than
-                    |    |--# being read from the instrument
-                    |
-                    |--grp: comments
-
-            |--grp: metadata_1
-            |-...
-
-=======
 |--grp: 4DSTEM_experiment (*)
         |--attr: emd_group_type=2
         |--attr: version_major=0
@@ -350,7 +206,6 @@
                   |   |--# being read from the instrument
                   |
                   |--grp: comments
->>>>>>> 9e3cd31b
 
 
 ################################### Notes ###################################
@@ -394,78 +249,5 @@
     pointlist .h5 group.
 
 
-<<<<<<< HEAD
- /
- |--grp: 4DSTEM_experiment
-             |
-             |--grp: data
-             |         |
-             |         |--grp: datacubes
-             |         |    |
-             |         |    |--grp: datacube_1
-             |         |    |    |--data: datacube
-             |         |    |    |--data: dim1,dim2,dim3,dim4
-             |         |    |
-             |         |    |--grp: datacube_2
-             |         |    |    |
-             |         |   :    :
-             |         |
-             |         |--grp: diffraction
-             |         |    |
-             |         |    |--grp: diffraction_slice_1
-             |         |    |    |--data: diffractionslice
-             |         |    |    |--data: dim1,dim2
-             |         |    |
-             |         |    |--grp: diffraction_slice_2
-             |         |    |    |
-             |         |   :    :
-             |         |
-             |         |--grp: real
-             |         |    |
-             |         |    |--grp: real_slice_1
-             |         |    |    |--data: realslice
-             |         |    |    |--data: dim1,dim2
-             |         |    |
-             |         |    |--grp: real_slice_2
-             |         |    |    |
-             |         |   :    :
-             |         |
-             |         |--grp: pointlists
-             |         |    |
-             |         |    |--grp: pointlist_1
-             |         |    |    |--grp: coord_1
-             |         |    |    |    |--data
-             |         |    |    |--grp: coord_2
-             |         |    |    :    :
-             |         |    |
-             |         |    |--grp: pointlist_2
-             |         |    |    |
-             |         |   :    :
-             |         |
-             |         |--grp: pointlistarrays
-             |             |
-             |             |--grp: pointlistarray_1
-             |             |    |--grp: 0_0 = pointlist at index 0,0
-             |             |    |--grp: 0_1
-             |             |    :
-             |             |
-             |             |--grp: pointlistarray_2
-             |             |    |
-             |             :    :
-             |
-             |--grp: log
-             |         |-grp: log_item_1
-             |         |-grp: log_item_2
-             |         |-...
-             |
-             |--grp: metadata
-                       |--grp: original
-                       |--grp: microscope
-                       |--grp: sample
-                       |--grp: user
-                       |--grp: calibration
-                       |--grp: comments
-=======
->>>>>>> 9e3cd31b
-
-
+
+
