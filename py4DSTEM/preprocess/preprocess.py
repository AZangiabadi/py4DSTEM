--- conflicted
+++ resolved
@@ -9,11 +9,8 @@
 
 import numpy as np
 from ..process.utils import bin2D, get_shifted_ar
-<<<<<<< HEAD
 from .. import tqdmnd
-=======
-from ..tqdmnd import tqdmnd
->>>>>>> adfb2e0d
+#from ..tqdmnd import tqdmnd
 from scipy.ndimage import median_filter
 
 ### Editing datacube shape ###
