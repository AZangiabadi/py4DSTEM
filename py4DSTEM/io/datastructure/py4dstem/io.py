# Functions for reading and writing subclasses of the base EMD types

import numpy as np
import h5py
from os.path import basename

from ..emd.io import Array_from_h5, Metadata_from_h5
from ..emd.io import PointList_from_h5
from ..emd.io import PointListArray_from_h5, PointListArray_to_h5
from ..emd.io import _write_metadata, _read_metadata



# Calibration

# read
def Calibration_from_h5(group:h5py.Group):
    """
    Takes a valid HDF5 group for an HDF5 file object which is open in
    read mode. Determines if it's a valid Metadata representation, and
    if so loads and returns it as a Calibration instance. Otherwise,
    raises an exception.

    Accepts:
        group (HDF5 group)

    Returns:
        A Calibration instance
    """
    cal = Metadata_from_h5(group)
    cal = Calibration_from_Metadata(cal)
    return cal

def Calibration_from_Metadata(metadata):
    """
    Converts a Metadata instance to a Calibration instance.

    Accepts:
        metadata (Metadata)

    Returns:
        (Calibration)
    """
    from .calibration import Calibration
    p = metadata._params
    metadata.__class__ = Calibration
    metadata.__init__(
        name = metadata.name
    )
    metadata._params.update(p)

    return metadata






# DataCube

# read

def DataCube_from_h5(group:h5py.Group):
    """
    Takes a valid HDF5 group for an HDF5 file object which is open in read
    mode.  Determines if an Array object of this name exists inside this group,
    and if it does, loads and returns it as a DataCube. If it doesn't exist, or if
    it exists but does not have a rank of 4, raises an exception.

    Accepts:
        group (HDF5 group)

    Returns:
        A DataCube instance
    """
    datacube = Array_from_h5(group)
    datacube = DataCube_from_Array(datacube)
    return datacube

def DataCube_from_Array(array):
    """
    Converts an Array to a DataCube.

    Accepts:
        array (Array)

    Returns:
        datacube (DataCube)
    """
    from .datacube import DataCube
    assert(array.rank == 4), "Array must have 4 dimensions"
    array.__class__ = DataCube
    array.__init__(
        data = array.data,
        name = array.name,
        R_pixel_size = [array.dims[0][1]-array.dims[0][0],
                        array.dims[1][1]-array.dims[1][0]],
        R_pixel_units = [array.dim_units[0],
                         array.dim_units[1]],
        Q_pixel_size = [array.dims[2][1]-array.dims[2][0],
                        array.dims[3][1]-array.dims[3][0]],
        Q_pixel_units = [array.dim_units[2],
                         array.dim_units[3]],
        slicelabels = array.slicelabels
    )
    return array





# DiffractionSlice

# read

def DiffractionSlice_from_h5(group:h5py.Group):
    """
    Takes a valid HDF5 group for an HDF5 file object which is open in
    read mode. Determines if it's a valid Array, and if so loads and
    returns it as a DiffractionSlice. Otherwise, raises an exception.

    Accepts:
        group (HDF5 group)

    Returns:
        A DiffractionSlice instance
    """
    diffractionslice = Array_from_h5(group)
    diffractionslice = DiffractionSlice_from_Array(diffractionslice)
    return diffractionslice


def DiffractionSlice_from_Array(array):
    """
    Converts an Array to a DiffractionSlice.

    Accepts:
        array (Array)

    Returns:
        (DiffractionSlice)
    """
    from .diffractionslice import DiffractionSlice
    assert(array.rank == 2), "Array must have 2 dimensions"
    array.__class__ = DiffractionSlice
    array.__init__(
        data = array.data,
        name = array.name,
        slicelabels = array.slicelabels
    )
    return array






# DiffractionImage

# read

def DiffractionImage_from_h5(group:h5py.Group):
    """
    Takes a valid HDF5 group for an HDF5 file object which is open in
    read mode. Determines if it's a valid Array, and if so loads and
    returns it as a DiffractionImage. Otherwise, raises an exception.

    Accepts:
        group (HDF5 group)

    Returns:
        A DiffractionImage instance
    """
    diffractionimage = Array_from_h5(group)
    diffractionimage = DiffractionImage_from_Array(diffractionimage)
    return diffractionimage


def DiffractionImage_from_Array(array):
    """
    Converts an Array to a DiffractionImage.

    Accepts:
        array (Array)

    Returns:
        (DiffractionImage)
    """
    from .diffractionimage import DiffractionImage
    assert(array.rank == 2), "Array must have 2 dimensions"

    # get diffraction image metadata
    try:
        md = array.metadata['diffractionimage']
        mode = md['mode']
        geo = md['geometry']
        shift_corr = md['shift_corr']
    except KeyError:
        er = "DiffractionImage metadata could not be found"
        raise Exception(er)


    # instantiate as a DiffractionImage
    array.__class__ = DiffractionImage
    array.__init__(
        data = array.data,
        name = array.name,
        mode = mode,
        geometry = geo,
        shift_corr = shift_corr
    )
    return array




# VirtualImage

# read

def VirtualImage_from_h5(group:h5py.Group):
    """
    Takes a valid HDF5 group for an HDF5 file object which is open in
    read mode. Determines if it's a valid Array, and if so loads and
    returns it as a VirtualImage. Otherwise, raises an exception.

    Accepts:
        group (HDF5 group)

    Returns:
        A VirtualImage instance
    """
    image = Array_from_h5(group)
    image = VirtualImage_from_Array(image)
    return image


def VirtualImage_from_Array(array):
    """
    Converts an Array to a VirtualImage.

    Accepts:
        array (Array)

    Returns:
        (VirtualImage)
    """
    from .virtualimage import VirtualImage
    assert(array.rank == 2), "Array must have 2 dimensions"

    # get diffraction image metadata
    try:
        md = array.metadata['virtualimage']
        mode = md['mode']
        geo = md['geometry']
        shift_corr = md['shift_corr']
        eager_compute = md['eager_compute']
    except KeyError:
        er = "VirtualImage metadata could not be found"
        raise Exception(er)


    # instantiate as a DiffractionImage
    array.__class__ = VirtualImage
    array.__init__(
        data = array.data,
        name = array.name,
        mode = mode,
        geometry = geo,
        shift_corr = shift_corr,
        eager_compute = eager_compute
    )
    return array



# Probe

# read

def Probe_from_h5(group:h5py.Group):
    """
    Takes a valid HDF5 group for an HDF5 file object which is open in
    read mode. Determines if it's a valid Array, and if so loads and
    returns it as a Probe. Otherwise, raises an exception.

    Accepts:
        group (HDF5 group)

    Returns:
        A Probe instance
    """
    probe = Array_from_h5(group)
    probe = Probe_from_Array(probe)
    return probe


def Probe_from_Array(array):
    """
    Converts an Array to a Probe.

    Accepts:
        array (Array)

    Returns:
        (Probe)
    """
    from .probe import Probe
    assert(array.rank == 2), "Array must have 2 dimensions"

    # get diffraction image metadata
    try:
        md = array.metadata['probe']
        kwargs = {}
        for k in md.keys:
            v = md[k]
            kwargs[k] = v
    except KeyError:
        er = "Probe metadata could not be found"
        raise Exception(er)


    # instantiate as a DiffractionImage
    array.__class__ = Probe
    array.__init__(
        data = array.data,
        name = array.name,
        **kwargs
    )
    return array



# QPoints

# Reading

def QPoints_from_h5(group:h5py.Group):
    """
    Takes a valid HDF5 group for an HDF5 file object which is open in
    read mode. Determines if it's a valid QPoints instance, and if so
    loads and returns it. Otherwise, raises an exception.

    Accepts:
        group (HDF5 group)

    Returns:
        A QPoints instance
    """
    qpoints = PointList_from_h5(group)
    qpoints = QPoints_from_PointList(qpoints)
    return qpoints


def QPoints_from_PointList(pointlist):
    """
    Converts an PointList to QPoints.

    Accepts:
        pointlist (PointList)

    Returns:
        (QPoints)
    """
    from .qpoints import QPoints
    pointlist.__class__ = QPoints
    pointlist.__init__(
        data = pointlist.data,
        name = pointlist.name,
    )
    return pointlist





# BraggVectors


# write
def BraggVectors_to_h5(
    braggvectors,
    group
    ):
    """
    Takes a valid HDF5 group for an HDF5 file object which is open in
    write or append mode. Writes a new group with a name given by this
    BraggVectors .name field nested inside the passed group, and saves
    the data there.

    Accepts:
        group (HDF5 group)
    """

    ## Write
    grp = group.create_group(braggvectors.name)
    grp.attrs.create("emd_group_type", 4) # this tag indicates a Custom type
    grp.attrs.create("py4dstem_class", braggvectors.__class__.__name__)

<<<<<<< HEAD
    # Ensure that the PointListArrays have the appropriate names
    braggvectors.vectors_uncal.name = "_v_uncal"
    braggvectors.vectors.name = "_v_cal"

    # Add vectors, cal and uncal
=======
    # Add vectors
>>>>>>> de4fc07d
    PointListArray_to_h5(
        braggvectors._v_uncal,
        grp
    )
    try:
        PointListArray_to_h5(
            braggvectors._v_cal,
            grp
        )
    except AttributeError:
        pass

    # Add metadata
    _write_metadata(braggvectors, grp)


# read
def BraggVectors_from_h5(group:h5py.Group):
    """
    Takes a valid HDF5 group for an HDF5 file object which is open in read mode,
    and a name.  Determines if a valid BraggVectors object of this name exists inside
    this group, and if it does, loads and returns it. If it doesn't, raises
    an exception.

    Accepts:
        group (HDF5 group)
        name (string)

    Returns:
        A BraggVectors instance
    """
    from .braggvectors import BraggVectors

    er = f"Group {group} is not a valid BraggVectors group"
    assert("emd_group_type" in group.attrs.keys()), er
    assert(group.attrs["emd_group_type"] == 4), er


    # Get uncalibrated peak
    v_uncal = PointListArray_from_h5(group['_v_uncal'])

    # Get Qshape metadata
    try:
        grp_metadata = group['_metadata']
        Qshape = Metadata_from_h5(grp_metadata['braggvectors'])['Qshape']
    except KeyError:
        raise Exception("could not read Qshape")

    # Set up BraggVectors
    braggvectors = BraggVectors(
        v_uncal.shape,
        Qshape = Qshape,
        name = basename(group.name)
    )
    braggvectors._v_uncal = v_uncal

    # Add calibrated peaks, if they're there
    try:
        v_cal = PointListArray_from_h5(group['_v_cal'])
        braggvectors._v_cal = v_cal
    except KeyError:
        pass

    # Add remaining metadata
    _read_metadata(braggvectors, group)

    return braggvectors














<|MERGE_RESOLUTION|>--- conflicted
+++ resolved
@@ -397,15 +397,11 @@
     grp.attrs.create("emd_group_type", 4) # this tag indicates a Custom type
     grp.attrs.create("py4dstem_class", braggvectors.__class__.__name__)
 
-<<<<<<< HEAD
     # Ensure that the PointListArrays have the appropriate names
     braggvectors.vectors_uncal.name = "_v_uncal"
     braggvectors.vectors.name = "_v_cal"
 
-    # Add vectors, cal and uncal
-=======
     # Add vectors
->>>>>>> de4fc07d
     PointListArray_to_h5(
         braggvectors._v_uncal,
         grp
