# Defines the DataCube class, which stores 4D-STEM datacubes

from .array import Array, Array_from_h5

from typing import Optional,Union
import numpy as np
import h5py
import dask.array as da

class DataCube(Array):
    """
    Stores 4D-STEM datasets.

<<<<<<< HEAD
=======
    def __init__(self, data, **kwargs):
        """
        Instantiate a DataCube object. Set the data and scan dimensions.
        """
        # Initialize DataObject
        DataObject.__init__(self, **kwargs)
        self.data = data   #: the 4D dataset
        
        # Set h5 stack pointer, init without a pointer only passsed if dask dataset loaded
        #TODO Should this be moved to DataObject class?  
        if "stack_pointer" in kwargs:
            self.stack_pointer = kwargs["stack_pointer"]
        else:
            self.stack_pointer = None 
        # Set shape
        assert (len(data.shape)==3 or len(data.shape)==4)
        if len(data.shape)==3:
            self.R_N, self.Q_Nx, self.Q_Ny = data.shape
            self.R_Nx, self.R_Ny = self.R_N, 1
            self.set_scan_shape(self.R_Nx,self.R_Ny)
        else:
            self.R_Nx = data.shape[0]  #: real space x pixels
            self.R_Ny = data.shape[1]  #: real space y pixels
            self.Q_Nx = data.shape[2]  #: diffraction space x pixels
            self.Q_Ny = data.shape[3]  #: diffraction space y pixels
            self.R_N = self.R_Nx*self.R_Ny  #: total number of real space pixels

        self.update_slice_parsers()
        # Set shape
        # TODO: look for shape in metadata
        # TODO: AND/OR look for R_Nx... in kwargs
        #self.R_Nx, self.R_Ny, self.Q_Nx, self.Q_Ny = self.data.shape
        #self.R_N = self.R_Nx*self.R_Ny
        #self.set_scan_shape(self.R_Nx,self.R_Ny)

    ############### Processing functions, organized by file in process directory ##############

    ############### preprocess.py ##############

    def set_scan_shape(self,R_Nx,R_Ny):
        """
        Reshape the data given the real space scan shape.

        Args:
            R_Nx,R_Ny (int): the scan shape
        """
        self = preprocess.set_scan_shape(self,R_Nx,R_Ny)
        self.update_slice_parsers()

        if hasattr(self,'coordinates'):

            self.coordinates.R_Nx = self.R_Nx
            self.coordinates.R_Ny = self.R_Ny

    def swap_RQ(self):
        """
        Swap real and reciprocal space coordinates.
        """
        self = preprocess.swap_RQ(self)
        self.update_slice_parsers()

    def swap_Rxy(self):
        """
        Swap real space x and y coordinates.
        """
        self = preprocess.swap_Rxy(self)
        self.update_slice_parsers()

    def swap_Qxy(self):
        """
        Swap reciprocal space x and y coordinates.
        """
        self = preprocess.swap_Qxy(self)

    def crop_data_diffraction(self,crop_Qx_min,crop_Qx_max,crop_Qy_min,crop_Qy_max):
        self = preprocess.crop_data_diffraction(self,crop_Qx_min,crop_Qx_max,crop_Qy_min,crop_Qy_max)

    def crop_data_real(self,crop_Rx_min,crop_Rx_max,crop_Ry_min,crop_Ry_max):
        self = preprocess.crop_data_real(self,crop_Rx_min,crop_Rx_max,crop_Ry_min,crop_Ry_max)

    def bin_data_diffraction(self, bin_factor):
        self = preprocess.bin_data_diffraction(self, bin_factor)

    def bin_data_mmap(self, bin_factor, dtype=np.float32):
        self = preprocess.bin_data_mmap(self, bin_factor, dtype=dtype)

    def bin_data_real(self, bin_factor):
        self = preprocess.bin_data_real(self, bin_factor)



    ################ Slice data #################

    def update_slice_parsers(self):
        # define index-sanitizing functions:
        self.normX = lambda x: np.maximum(0,np.minimum(self.R_Nx-1,x))
        self.normY = lambda x: np.maximum(0,np.minimum(self.R_Ny-1,x))

    def get_diffraction_space_view(self,Rx=0,Ry=0):
        """
        Returns the image in diffraction space, and a Bool indicating success or failure.
        """
        self.Rx,self.Ry = self.normX(Rx),self.normY(Ry)
        try:
            return self.data[self.Rx,self.Ry,:,:], 1
        except IndexError:
            return 0, 0
        except ValueError:
            return 0,0

    # Virtual images -- integrating

    def get_virtual_image_rect_integrate(self,slice_x,slice_y):
        """
        Returns a virtual image as an ndarray, generated from a rectangular detector in integration
        mode. Also returns a bool indicating success or failure.
        """
        return virtualimage.get_virtual_image_rect_integrate(self,slice_x,slice_y)

    def get_virtual_image_circ_integrate(self,slice_x,slice_y):
        """
        Returns a virtual image as an ndarray, generated from a circular detector in integration
        mode. Also returns a bool indicating success or failure.
        """
        return virtualimage.get_virtual_image_circ_integrate(self,slice_x,slice_y)

    def get_virtual_image_annular_integrate(self,slice_x,slice_y,R):
        """
        Returns a virtual image as an ndarray, generated from a circular detector in integration
        mode. Also returns a bool indicating success or failure. The input parameter R is the ratio
        of the inner to the outer detector radii.
        """
        return virtualimage.get_virtual_image_annular_integrate(self,slice_x,slice_y,R)

    # Virtual images -- difference

    def get_virtual_image_rect_diffX(self,slice_x,slice_y):
        """
        Returns a virtual image as an ndarray, generated from a rectangular detector in difference
        mode. Also returns a bool indicating success or failure.
        """
        return virtualimage.get_virtual_image_rect_diffX(self,slice_x,slice_y)

    def get_virtual_image_rect_diffY(self,slice_x,slice_y):
        """
        Returns a virtual image as an ndarray, generated from a rectangular detector in difference
        mode. Also returns a bool indicating success or failure.
        """
        return virtualimage.get_virtual_image_rect_diffY(self,slice_x,slice_y)

    def get_virtual_image_circ_diffX(self,slice_x,slice_y):
        """
        Returns a virtual image as an ndarray, generated from a circular detector in difference
        mode. Also returns a bool indicating success or failure.
        """
        return virtualimage.get_virtual_image_circ_diffX(self,slice_x,slice_y)

    def get_virtual_image_circ_diffY(self,slice_x,slice_y):
        """
        Returns a virtual image as an ndarray, generated from a circular detector in difference
        mode. Also returns a bool indicating success or failure.
        """
        return virtualimage.get_virtual_image_circ_diffY(self,slice_x,slice_y)

    def get_virtual_image_annular_diffX(self,slice_x,slice_y,R):
        """
        Returns a virtual image as an ndarray, generated from a circular detector in difference
        mode. Also returns a bool indicating success or failure. The input parameter R is the ratio
        of the inner to the outer detector radii.
        """
        return virtualimage.get_virtual_image_annular_diffX(self,slice_x,slice_y,R)

    def get_virtual_image_annular_diffY(self,slice_x,slice_y,R):
        """
        Returns a virtual image as an ndarray, generated from a circular detector in difference
        mode. Also returns a bool indicating success or failure. The input parameter R is the ratio
        of the inner to the outer detector radii.
        """
        return virtualimage.get_virtual_image_annular_diffY(self,slice_x,slice_y,R)

    # Virtual images -- CoM

    def get_virtual_image_rect_CoMX(self,slice_x,slice_y):
        """
        Returns a virtual image as an ndarray, generated from a rectangular detector in CoM
        mode. Also returns a bool indicating success or failure.
        """
        return virtualimage.get_virtual_image_rect_CoMX(self,slice_x,slice_y)

    def get_virtual_image_rect_CoMY(self,slice_x,slice_y):
        """
        Returns a virtual image as an ndarray, generated from a rectangular detector in CoM
        mode. Also returns a bool indicating success or failure.
        """
        return virtualimage.get_virtual_image_rect_CoMY(self,slice_x,slice_y)

    def get_virtual_image_circ_CoMX(self,slice_x,slice_y):
        """
        Returns a virtual image as an ndarray, generated from a circular detector in CoM
        mode. Also returns a bool indicating success or failure.
        """
        return virtualimage.get_virtual_image_circ_CoMX(self,slice_x,slice_y)

    def get_virtual_image_circ_CoMY(self,slice_x,slice_y):
        """
        Returns a virtual image as an ndarray, generated from a circular detector in CoM
        mode. Also returns a bool indicating success or failure.
        """
        return virtualimage.get_virtual_image_circ_CoMY(self,slice_x,slice_y)

    def get_virtual_image_annular_CoMX(self,slice_x,slice_y,R):
        """
        Returns a virtual image as an ndarray, generated from a circular detector in CoM
        mode. Also returns a bool indicating success or failure. The input parameter R is the ratio
        of the inner to the outer detector radii.
        """
        return virtualimage.get_virtual_image_annular_CoMX(self,slice_x,slice_y,R)

    def get_virtual_image_annular_CoMY(self,slice_x,slice_y,R):
        """
        Returns a virtual image as an ndarray, generated from a circular detector in CoM
        mode. Also returns a bool indicating success or failure. The input parameter R is the ratio
        of the inner to the outer detector radii.
        """
        return virtualimage.get_virtual_image_annular_CoMY(self,slice_x,slice_y,R)


### Read/Write

def save_datacube_group(group, datacube, use_compression=False):
>>>>>>> ecaa8219
    """
    def __init__(
        self,
        data: np.ndarray,
        name: Optional[str] = 'datacube',
        rsize: Optional[Union[float,list]] = 1,
        runits: Optional[Union[str,list]] = 'pixels',
        qsize: Optional[Union[float,list]] = 1,
        qunits: Optional[Union[str,list]] = 'pixels'
        ):
        """
        Accepts:
            data (np.ndarray): the data
            name (str): the name of the datacube
            rsize (float or length 2 list of floats): the real space pixel size
            runits (str length 2 list of str): the real space pixel units
            qsize (float or length 2 list of str): the diffraction space pixel size
            qunits (str or length 2 list of str): the diffraction space pixel units

        Returns:
            A new DataCube instance
        """
        # expand r/q inputs to include 2 dimensions
        if type(rsize) is not list: rsize = [rsize,rsize]
        if type(runits) is not list: runits = [runits,runits]
        if type(qsize) is not list: qsize = [qsize,qsize]
        if type(qunits) is not list: qunits = [qunits,qunits]

        # initialize as an Array
        Array.__init__(
            self,
            data = data,
            name = name,
            units = 'intensity',
            dims = [
                [0,rsize[0]],
                [0,rsize[1]],
                [0,qsize[0]],
                [0,qsize[1]]
            ],
            dim_units = [
                runits[0],
                runits[1],
                qunits[0],
                qunits[1]
            ],
            dim_names = [
                'Rx',
                'Ry',
                'Qx',
                'Qy'
            ]
        )

        # setup the size/units with getter/setters
        self._rsize = rsize
        self._runits = runits
        self._qsize = qsize
        self._qunits = qunits

    @property
    def rsize(self):
        return self._rsize
    @rsize.setter
    def rsize(self,x):
        if type(x) is not list: x = [x,x]
        self.set_dim(0,[0,x[0]])
        self.set_dim(1,[0,x[1]])
        self._rsize = x
    @property
    def runits(self):
        return self._runits
    @runits.setter
    def runits(self,x):
        if type(x) is not list: x = [x,x]
        self.dim_units[0] = x[0]
        self.dim_units[1] = x[1]
        self._runits = x

    @property
    def qsize(self):
        return self._qsize
    @qsize.setter
    def qsize(self,x):
        if type(x) is not list: x = [x,x]
        self.set_dim(2,[0,x[0]])
        self.set_dim(3,[0,x[1]])
        self._qsize = x
    @property
    def qunits(self):
        return self._qunits
    @qunits.setter
    def qunits(self,x):
        if type(x) is not list: x = [x,x]
        self.dim_units[2] = x[0]
        self.dim_units[3] = x[1]
        self._qunits = x


############ END OF CLASS ###########




# Reading

def DataCube_from_h5(group:h5py.Group, name:str):
    """
<<<<<<< HEAD
    Takes a valid HDF5 group for an HDF5 file object which is open in read mode,
    and a name.  Determines if an Array object of this name exists inside this group,
    and if it does, loads and returns it as a DataCube. If it doesn't, exist, or if
    it exists but does not have 4 dimensions, raises an exception.
=======
    group.attrs.create("emd_group_type",1)
    # Do I need to add DASK ARRAY thing in here 
    if (isinstance(datacube.data,np.ndarray) or isinstance(datacube.data,h5py.Dataset)):
        if use_compression:
            data_datacube = group.create_dataset("data", data=datacube.data,
                chunks=(1,1,datacube.Q_Nx,datacube.Q_Ny),compression='gzip')
        else:
            data_datacube = group.create_dataset("data", data=datacube.data)
    else:
        # handle K2DataArray datacubes
        data_datacube = datacube.data._write_to_hdf5(group)

    # Dimensions
    assert len(data_datacube.shape)==4, "Shape of datacube is {}".format(len(data_datacube))
    R_Nx,R_Ny,Q_Nx,Q_Ny = data_datacube.shape
    data_R_Nx = group.create_dataset("dim1",(R_Nx,))
    data_R_Ny = group.create_dataset("dim2",(R_Ny,))
    data_Q_Nx = group.create_dataset("dim3",(Q_Nx,))
    data_Q_Ny = group.create_dataset("dim4",(Q_Ny,))
>>>>>>> ecaa8219

    Accepts:
        group (HDF5 group)
        name (string)

    Returns:
        A DataCube instance
    """
    datacube = Array_from_h5(group, name)
    datacube = DataCube_from_Array(datacube)
    return datacube


def DataCube_from_Array(array):
    """
    Converts an Array to a DataCube.

<<<<<<< HEAD
    Accepts:
        array (Array)
=======
    if (mem, binfactor) == ("RAM", 1):
        stack_pointer = g['data']
        data = np.array(g['data'])
    elif (mem, binfactor) == ("MEMMAP", 1):
        data = g['data']
        stack_pointer = None
    elif (mem, binfactor) == ("DASK", 1):
        stack_pointer = g['data']
        # sets default to 1 diffraction pattern per chunk... not maybe need a smarter way to do this
        # get the size of each image and work out what gives ~ 100mb chunks.  
        shape = (1, 1, *stack_pointer.shape[2:])
        data = da.from_array(stack_pointer, chunks=shape)
    name = g.name.split('/')[-1]
    return DataCube(data=data,name=name, stack_pointer=stack_pointer)
>>>>>>> ecaa8219

    Returns:
        datacube (DataCube)
    """
    assert(array.D == 4), "Array must have 4 dimensions"
    array.__class__ = DataCube
    array.__init__(
        data = array.data,
        name = array.name,
        rsize = [array.dims[0][1]-array.dims[0][0],
                 array.dims[1][1]-array.dims[1][0]],
        runits = [array.dim_units[0],
                  array.dim_units[1]],
        qsize = [array.dims[2][1]-array.dims[2][0],
                 array.dims[3][1]-array.dims[3][0]],
        qunits = [array.dim_units[2],
                  array.dim_units[3]]
    )
    return array


<|MERGE_RESOLUTION|>--- conflicted
+++ resolved
@@ -10,240 +10,6 @@
 class DataCube(Array):
     """
     Stores 4D-STEM datasets.
-
-<<<<<<< HEAD
-=======
-    def __init__(self, data, **kwargs):
-        """
-        Instantiate a DataCube object. Set the data and scan dimensions.
-        """
-        # Initialize DataObject
-        DataObject.__init__(self, **kwargs)
-        self.data = data   #: the 4D dataset
-        
-        # Set h5 stack pointer, init without a pointer only passsed if dask dataset loaded
-        #TODO Should this be moved to DataObject class?  
-        if "stack_pointer" in kwargs:
-            self.stack_pointer = kwargs["stack_pointer"]
-        else:
-            self.stack_pointer = None 
-        # Set shape
-        assert (len(data.shape)==3 or len(data.shape)==4)
-        if len(data.shape)==3:
-            self.R_N, self.Q_Nx, self.Q_Ny = data.shape
-            self.R_Nx, self.R_Ny = self.R_N, 1
-            self.set_scan_shape(self.R_Nx,self.R_Ny)
-        else:
-            self.R_Nx = data.shape[0]  #: real space x pixels
-            self.R_Ny = data.shape[1]  #: real space y pixels
-            self.Q_Nx = data.shape[2]  #: diffraction space x pixels
-            self.Q_Ny = data.shape[3]  #: diffraction space y pixels
-            self.R_N = self.R_Nx*self.R_Ny  #: total number of real space pixels
-
-        self.update_slice_parsers()
-        # Set shape
-        # TODO: look for shape in metadata
-        # TODO: AND/OR look for R_Nx... in kwargs
-        #self.R_Nx, self.R_Ny, self.Q_Nx, self.Q_Ny = self.data.shape
-        #self.R_N = self.R_Nx*self.R_Ny
-        #self.set_scan_shape(self.R_Nx,self.R_Ny)
-
-    ############### Processing functions, organized by file in process directory ##############
-
-    ############### preprocess.py ##############
-
-    def set_scan_shape(self,R_Nx,R_Ny):
-        """
-        Reshape the data given the real space scan shape.
-
-        Args:
-            R_Nx,R_Ny (int): the scan shape
-        """
-        self = preprocess.set_scan_shape(self,R_Nx,R_Ny)
-        self.update_slice_parsers()
-
-        if hasattr(self,'coordinates'):
-
-            self.coordinates.R_Nx = self.R_Nx
-            self.coordinates.R_Ny = self.R_Ny
-
-    def swap_RQ(self):
-        """
-        Swap real and reciprocal space coordinates.
-        """
-        self = preprocess.swap_RQ(self)
-        self.update_slice_parsers()
-
-    def swap_Rxy(self):
-        """
-        Swap real space x and y coordinates.
-        """
-        self = preprocess.swap_Rxy(self)
-        self.update_slice_parsers()
-
-    def swap_Qxy(self):
-        """
-        Swap reciprocal space x and y coordinates.
-        """
-        self = preprocess.swap_Qxy(self)
-
-    def crop_data_diffraction(self,crop_Qx_min,crop_Qx_max,crop_Qy_min,crop_Qy_max):
-        self = preprocess.crop_data_diffraction(self,crop_Qx_min,crop_Qx_max,crop_Qy_min,crop_Qy_max)
-
-    def crop_data_real(self,crop_Rx_min,crop_Rx_max,crop_Ry_min,crop_Ry_max):
-        self = preprocess.crop_data_real(self,crop_Rx_min,crop_Rx_max,crop_Ry_min,crop_Ry_max)
-
-    def bin_data_diffraction(self, bin_factor):
-        self = preprocess.bin_data_diffraction(self, bin_factor)
-
-    def bin_data_mmap(self, bin_factor, dtype=np.float32):
-        self = preprocess.bin_data_mmap(self, bin_factor, dtype=dtype)
-
-    def bin_data_real(self, bin_factor):
-        self = preprocess.bin_data_real(self, bin_factor)
-
-
-
-    ################ Slice data #################
-
-    def update_slice_parsers(self):
-        # define index-sanitizing functions:
-        self.normX = lambda x: np.maximum(0,np.minimum(self.R_Nx-1,x))
-        self.normY = lambda x: np.maximum(0,np.minimum(self.R_Ny-1,x))
-
-    def get_diffraction_space_view(self,Rx=0,Ry=0):
-        """
-        Returns the image in diffraction space, and a Bool indicating success or failure.
-        """
-        self.Rx,self.Ry = self.normX(Rx),self.normY(Ry)
-        try:
-            return self.data[self.Rx,self.Ry,:,:], 1
-        except IndexError:
-            return 0, 0
-        except ValueError:
-            return 0,0
-
-    # Virtual images -- integrating
-
-    def get_virtual_image_rect_integrate(self,slice_x,slice_y):
-        """
-        Returns a virtual image as an ndarray, generated from a rectangular detector in integration
-        mode. Also returns a bool indicating success or failure.
-        """
-        return virtualimage.get_virtual_image_rect_integrate(self,slice_x,slice_y)
-
-    def get_virtual_image_circ_integrate(self,slice_x,slice_y):
-        """
-        Returns a virtual image as an ndarray, generated from a circular detector in integration
-        mode. Also returns a bool indicating success or failure.
-        """
-        return virtualimage.get_virtual_image_circ_integrate(self,slice_x,slice_y)
-
-    def get_virtual_image_annular_integrate(self,slice_x,slice_y,R):
-        """
-        Returns a virtual image as an ndarray, generated from a circular detector in integration
-        mode. Also returns a bool indicating success or failure. The input parameter R is the ratio
-        of the inner to the outer detector radii.
-        """
-        return virtualimage.get_virtual_image_annular_integrate(self,slice_x,slice_y,R)
-
-    # Virtual images -- difference
-
-    def get_virtual_image_rect_diffX(self,slice_x,slice_y):
-        """
-        Returns a virtual image as an ndarray, generated from a rectangular detector in difference
-        mode. Also returns a bool indicating success or failure.
-        """
-        return virtualimage.get_virtual_image_rect_diffX(self,slice_x,slice_y)
-
-    def get_virtual_image_rect_diffY(self,slice_x,slice_y):
-        """
-        Returns a virtual image as an ndarray, generated from a rectangular detector in difference
-        mode. Also returns a bool indicating success or failure.
-        """
-        return virtualimage.get_virtual_image_rect_diffY(self,slice_x,slice_y)
-
-    def get_virtual_image_circ_diffX(self,slice_x,slice_y):
-        """
-        Returns a virtual image as an ndarray, generated from a circular detector in difference
-        mode. Also returns a bool indicating success or failure.
-        """
-        return virtualimage.get_virtual_image_circ_diffX(self,slice_x,slice_y)
-
-    def get_virtual_image_circ_diffY(self,slice_x,slice_y):
-        """
-        Returns a virtual image as an ndarray, generated from a circular detector in difference
-        mode. Also returns a bool indicating success or failure.
-        """
-        return virtualimage.get_virtual_image_circ_diffY(self,slice_x,slice_y)
-
-    def get_virtual_image_annular_diffX(self,slice_x,slice_y,R):
-        """
-        Returns a virtual image as an ndarray, generated from a circular detector in difference
-        mode. Also returns a bool indicating success or failure. The input parameter R is the ratio
-        of the inner to the outer detector radii.
-        """
-        return virtualimage.get_virtual_image_annular_diffX(self,slice_x,slice_y,R)
-
-    def get_virtual_image_annular_diffY(self,slice_x,slice_y,R):
-        """
-        Returns a virtual image as an ndarray, generated from a circular detector in difference
-        mode. Also returns a bool indicating success or failure. The input parameter R is the ratio
-        of the inner to the outer detector radii.
-        """
-        return virtualimage.get_virtual_image_annular_diffY(self,slice_x,slice_y,R)
-
-    # Virtual images -- CoM
-
-    def get_virtual_image_rect_CoMX(self,slice_x,slice_y):
-        """
-        Returns a virtual image as an ndarray, generated from a rectangular detector in CoM
-        mode. Also returns a bool indicating success or failure.
-        """
-        return virtualimage.get_virtual_image_rect_CoMX(self,slice_x,slice_y)
-
-    def get_virtual_image_rect_CoMY(self,slice_x,slice_y):
-        """
-        Returns a virtual image as an ndarray, generated from a rectangular detector in CoM
-        mode. Also returns a bool indicating success or failure.
-        """
-        return virtualimage.get_virtual_image_rect_CoMY(self,slice_x,slice_y)
-
-    def get_virtual_image_circ_CoMX(self,slice_x,slice_y):
-        """
-        Returns a virtual image as an ndarray, generated from a circular detector in CoM
-        mode. Also returns a bool indicating success or failure.
-        """
-        return virtualimage.get_virtual_image_circ_CoMX(self,slice_x,slice_y)
-
-    def get_virtual_image_circ_CoMY(self,slice_x,slice_y):
-        """
-        Returns a virtual image as an ndarray, generated from a circular detector in CoM
-        mode. Also returns a bool indicating success or failure.
-        """
-        return virtualimage.get_virtual_image_circ_CoMY(self,slice_x,slice_y)
-
-    def get_virtual_image_annular_CoMX(self,slice_x,slice_y,R):
-        """
-        Returns a virtual image as an ndarray, generated from a circular detector in CoM
-        mode. Also returns a bool indicating success or failure. The input parameter R is the ratio
-        of the inner to the outer detector radii.
-        """
-        return virtualimage.get_virtual_image_annular_CoMX(self,slice_x,slice_y,R)
-
-    def get_virtual_image_annular_CoMY(self,slice_x,slice_y,R):
-        """
-        Returns a virtual image as an ndarray, generated from a circular detector in CoM
-        mode. Also returns a bool indicating success or failure. The input parameter R is the ratio
-        of the inner to the outer detector radii.
-        """
-        return virtualimage.get_virtual_image_annular_CoMY(self,slice_x,slice_y,R)
-
-
-### Read/Write
-
-def save_datacube_group(group, datacube, use_compression=False):
->>>>>>> ecaa8219
     """
     def __init__(
         self,
@@ -352,32 +118,10 @@
 
 def DataCube_from_h5(group:h5py.Group, name:str):
     """
-<<<<<<< HEAD
     Takes a valid HDF5 group for an HDF5 file object which is open in read mode,
     and a name.  Determines if an Array object of this name exists inside this group,
-    and if it does, loads and returns it as a DataCube. If it doesn't, exist, or if
+    and if it does, loads and returns it as a DataCube. If it doesn't exist, or if
     it exists but does not have 4 dimensions, raises an exception.
-=======
-    group.attrs.create("emd_group_type",1)
-    # Do I need to add DASK ARRAY thing in here 
-    if (isinstance(datacube.data,np.ndarray) or isinstance(datacube.data,h5py.Dataset)):
-        if use_compression:
-            data_datacube = group.create_dataset("data", data=datacube.data,
-                chunks=(1,1,datacube.Q_Nx,datacube.Q_Ny),compression='gzip')
-        else:
-            data_datacube = group.create_dataset("data", data=datacube.data)
-    else:
-        # handle K2DataArray datacubes
-        data_datacube = datacube.data._write_to_hdf5(group)
-
-    # Dimensions
-    assert len(data_datacube.shape)==4, "Shape of datacube is {}".format(len(data_datacube))
-    R_Nx,R_Ny,Q_Nx,Q_Ny = data_datacube.shape
-    data_R_Nx = group.create_dataset("dim1",(R_Nx,))
-    data_R_Ny = group.create_dataset("dim2",(R_Ny,))
-    data_Q_Nx = group.create_dataset("dim3",(Q_Nx,))
-    data_Q_Ny = group.create_dataset("dim4",(Q_Ny,))
->>>>>>> ecaa8219
 
     Accepts:
         group (HDF5 group)
@@ -395,25 +139,8 @@
     """
     Converts an Array to a DataCube.
 
-<<<<<<< HEAD
     Accepts:
         array (Array)
-=======
-    if (mem, binfactor) == ("RAM", 1):
-        stack_pointer = g['data']
-        data = np.array(g['data'])
-    elif (mem, binfactor) == ("MEMMAP", 1):
-        data = g['data']
-        stack_pointer = None
-    elif (mem, binfactor) == ("DASK", 1):
-        stack_pointer = g['data']
-        # sets default to 1 diffraction pattern per chunk... not maybe need a smarter way to do this
-        # get the size of each image and work out what gives ~ 100mb chunks.  
-        shape = (1, 1, *stack_pointer.shape[2:])
-        data = da.from_array(stack_pointer, chunks=shape)
-    name = g.name.split('/')[-1]
-    return DataCube(data=data,name=name, stack_pointer=stack_pointer)
->>>>>>> ecaa8219
 
     Returns:
         datacube (DataCube)
